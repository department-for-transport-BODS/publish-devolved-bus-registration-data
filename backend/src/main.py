--- conflicted
+++ resolved
@@ -3,13 +3,8 @@
 from fastapi import FastAPI, File, HTTPException, UploadFile
 from fastapi.middleware.cors import CORSMiddleware
 from mangum import Mangum
-<<<<<<< HEAD
 from time import sleep
-from .utils.config import (ALLOW_HEADER, ALLOW_METHODS, ALLOW_ORIGINS,
-=======
-
 from utils.config import (ALLOW_HEADER, ALLOW_METHODS, ALLOW_ORIGINS,
->>>>>>> 14712565
                            AWS_REGION, ENVIRONMENT)
 from utils.csv_validator import csv_data_structure_check
 from utils.logger import log
