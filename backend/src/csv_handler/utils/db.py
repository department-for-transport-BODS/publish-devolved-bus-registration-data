import json
from os import getenv
from sqlalchemy import create_engine, func, select, Table, case, desc, or_, and_
from sqlalchemy.ext.automap import automap_base
from sqlalchemy.orm import Session, Query
from sys import exit
from typing import List
from .aws import get_secret
from .csv_validator import Registration
from .logger import console, log
from .pydant_model import AuthenticatedEntity, DBCreds, SearchQuery
from .exceptions import (
    RecordIsAlreadyExist,
    LimitExceeded,
    LimitIsNotSet,
    GroupIsNotFound,
    RecordBelongsToAnotherUser,
)
from .data import common_keys_comparsion
from central_config.env import PROJECT_ENV


class CreateEngine:
    @staticmethod
    def get_db_creds():
        creds = None

        try:
            if PROJECT_ENV != "local":
                secret = get_secret(getenv("POSTGRES_CREDENTIALS"))
                creds = DBCreds(**json.loads(secret["text_secret_data"]))
            else:
                creds = DBCreds(
                    **{
                        "username": getenv("POSTGRES_USER", "postgres"),
                        "password": getenv("POSTGRES_PASSWORD", "postgres"),
                    }
                )
        except Exception as e:
            print(f"The error '{e}' occurred")
            exit(1)
        return creds

    @staticmethod
    def get_engine():
        engine = None
        creds = CreateEngine.get_db_creds()
        try:
            engine = create_engine(
                f"postgresql://{creds.PG_USER}:{creds.PG_PASSWORD}@{creds.PG_HOST}:{creds.PG_PORT}/{creds.PG_DB}"
            )
            connection = engine.connect()
            print("Connection to PostgreSQL DB successful")
            connection.close()
        except Exception as e:
            print(f"The error '{e}' occurred")
            exit(1)
        return engine


def add_or_get_record(column_name: str, value: str, session: Session, Model, record):
    """
    Add a new record to the table if it doesn't exist, or get the id of the existing record.
    """
    try:
        stmt = select(Model).where(getattr(Model, column_name) == value)
        if not session.query(stmt.exists()).scalar():
            new_record = record
            session.add(new_record)
            session.flush()
            log.debug(f"New added record id: {new_record.id}, to table: {Model}")
            session.commit()
            return new_record.id
        else:
            existing_record = (
                session.query(Model)
                .filter(getattr(Model, column_name) == value)
                .first()
            )
            return existing_record.id
    except Exception as e:
        log.error(f"Error: {e}")
        session.rollback()
        return None


class AutoMappingModels:
    def __init__(self):
        self.engine = CreateEngine.get_engine()
        self.Base = automap_base()
        self.Base.prepare(autoload_with=self.engine)
        self.PDBRDRegistration = self.Base.classes.pdbrd_registration
        self.OTCOperator = self.Base.classes.otc_operator
        self.OTCLicence = self.Base.classes.otc_licence
        self.BODSDataCatalogue = self.Base.classes.bods_data_catalogue
        self.PDBRDGroup = self.Base.classes.pdbrd_group
        self.PDBRDReport = self.Base.classes.pdbrd_report
        self.PDBRDStage = self.Base.classes.pdbrd_stage
        self.OTCLicence.__repr__ = (
            lambda self: f"<OTCLicence(licence_number='{self.licence_number}', licence_status='{self.licence_status}, otc_licence_id={self.otc_licence_id}')>"
        )
        self.OTCOperator.__repr__ = (
            lambda self: f"<OTCOperator(operator_name='{self.operator_name}', operator_id='{self.otc_operator_id}')>"
        )
        self.PDBRDRegistration.__repr__ = (
            lambda self: f"<PDBRDRegistration(route_number='{self.route_number}', route_description='{self.route_description}', variation_number='{self.variation_number}', start_point='{self.start_point}', finish_point='{self.finish_point}', via='{self.via}', subsidised='{self.subsidised}', subsidy_detail='{self.subsidy_detail}', is_short_notice='{self.is_short_notice}', received_date='{self.received_date}', granted_date='{self.granted_date}', effective_date='{self.effective_date}', end_date='{self.end_date}', otc_operator_id='{self.otc_operator_id}', bus_service_type_id='{self.bus_service_type_id}', bus_service_type_description='{self.bus_service_type_description}', registration_number='{self.registration_number}', traffic_area_id='{self.traffic_area_id}', application_type='{self.application_type}', publication_text='{self.publication_text}', other_details='{self.other_details}')>"
        )
        self.BODSDataCatalogue.__repr__ = (
            lambda self: f"<BODSDataCatalogue(id='{self.id}', xml_service_code='{self.xml_service_code}', variation_number='{self.variation_number}', service_type_description='{self.service_type_description}', published_status='{self.published_status}', requires_attention='{self.requires_attention}', timeliness_status='{self.timeliness_status}')>"
        )
        self.PDBRDGroup.__repr__ = (
            lambda self: f"<PDBRDGroup(local_auth='{self.local_auth}')>"
        )
        self.PDBRDReport.__repr__ = (
            lambda self: f"<PDBRDReport(id='{self.id}', report_id='{self.report_id}', group_id='{self.group_id}', report='{self.report}')>"
        )
        self.PDBRDStage.__repr__ = (
            lambda self: f"<PDBRDStage(id='{self.id}', stage_id='{self.stage_id}', stage_user='{self.stage_user}', created_at='{self.created_at}')>"
        )
        

    def get_tables(self):
        return {
            "PDBRDRegistration": self.PDBRDRegistration,
            "OTCOperator": self.OTCOperator,
            "OTCLicence": self.OTCLicence,
            "PDBRDGroup": self.PDBRDGroup,
            "PDBRDReport": self.PDBRDReport,
            "BODSDataCatalogue": self.BODSDataCatalogue,
            "PDBRDStage": self.PDBRDStage,
        }


def add_filter_to_query(query: Query, column, value, strict_mode: bool = False):
    if strict_mode:
        return query.filter(column == value)

    return query.filter(column.like(f"%{value}%"))


def initiate_db_variables():
    models = AutoMappingModels()
    engine = models.engine
    session = Session(engine)
    return models, session


class DBGroup:
    def __init__(self, models, session):
        self.models = models
        self.session = session

    def get_or_create_user(self, group_name:str):
        """Check if the user exists in the database, if not, add the user

        Args:
            user (str, optional): _description_. Defaults to None.

        Returns:
            _type_: _description_
        """
        models = self.models
        session = self.session
        PDBRDGroup = models.PDBRDGroup
        try:
            # check if user in db first:
            group = self.get_group(group_name)
            if group:
                return group
            # Add the user
            group = PDBRDGroup(local_auth=group_name)
            session.add(group)
            session.commit()
            return group  # Return the ID of the inserted record
        except Exception as e:
            log.error(f"Error: {e}")
            session.rollback()

    def get_group(self, group_name: str, raise_exception: bool = False):
        session = self.session
        PDBRDGroup = self.models.PDBRDGroup
        group = (
            session.query(PDBRDGroup)
            .filter(PDBRDGroup.local_auth == group_name)
            .one_or_none()
        )
        if group:
            return group
        if raise_exception:
            raise GroupIsNotFound(f"Group: {group_name} not found")


class DBManager:
    @classmethod
    def fetch_operator_record(
        cls, operator_name: str, session: Session, OTCOperator, operator_record
    ):
        operator_record_id = add_or_get_record(
            "operator_name", operator_name, session, OTCOperator, operator_record
        )
        return operator_record_id

    @classmethod
    def fetch_licence_record(
        cls, licence_number: str, session: Session, OTCLicence, licence_record
    ):
        licence_record_id = add_or_get_record(
            "licence_number", licence_number, session, OTCLicence, licence_record
        )
        return licence_record_id

    @classmethod
    def upsert_record_to_pdbrd_registration_table(
        cls,
        record: Registration,
        operator_record_id: int,
        licence_record_id: int,
        session: Session,
        PDBRDRegistration: Table,
        PDBRDGroup: Table,
        PDBRDStage_id: int
    ):
        """Add or update the record to the PDBRDRegistration table

        Args:
            record (Registration):
            operator_record_id (int):
            licence_record_id (int):
            session (Session):
            PDBRDRegistration (Table): Target table

        Raises:
            RecordIsAlreadyExist: If the record already exists in the database
        """
        # Add or update the record to the PDBRDRegistration table
        # case 1: Record already exists in the database
        existing_record = (
            session.query(PDBRDRegistration)
            .filter(
                PDBRDRegistration.registration_number == record.registration_number,
                PDBRDRegistration.otc_operator_id == operator_record_id,
                PDBRDRegistration.variation_number == record.variation_number,
                PDBRDRegistration.group_id == PDBRDGroup.id,
            )
            .one_or_none()
        )

        if existing_record:
            record_dict = record.model_dump()
            existing_record_dict = existing_record.__dict__
            # Add the user id to the record
            record_dict.update({"group_id": PDBRDGroup.id})
            if common_keys_comparsion(record_dict, existing_record_dict):
                # case 1.1: Check if all the fields are the same
                # All fields are the same, reject with an error
                # log.debug(
                #     f"Record already exists with the same fields: {existing_record.id}"
                # )
                raise RecordIsAlreadyExist("Record already exists with the same fields")

            # # case 1.2: Not all fields are the same, update the record
            # existing_record.route_number = record.route_number
            # existing_record.route_description = record.route_description
            # existing_record.variation_number = record.variation_number
            # existing_record.start_point = record.start_point
            # existing_record.finish_point = record.finish_point
            # existing_record.via = record.via
            # existing_record.subsidised = record.subsidised
            # existing_record.subsidy_detail = record.subsidy_detail
            # existing_record.is_short_notice = record.is_short_notice
            # existing_record.received_date = record.received_date
            # existing_record.granted_date = record.granted_date
            # existing_record.effective_date = record.effective_date
            # existing_record.end_date = record.end_date
            # existing_record.bus_service_type_id = record.bus_service_type_id
            # existing_record.bus_service_type_description = (
            #     record.bus_service_type_description
            # )
            # existing_record.traffic_area_id = record.traffic_area_id
            # existing_record.application_type = record.application_type
            # existing_record.publication_text = record.publication_text
            # existing_record.other_details = record.other_details
            # existing_record.otc_licence_id = licence_record_id
            # session.commit()
            # log.debug(f"Updated PDBRD registration record: {existing_record.id}")

        else:
            # case 2: Record does not exist, create a new record
            pdbrd_registration_record = PDBRDRegistration(
                route_number=record.route_number,
                route_description=record.route_description,
                variation_number=record.variation_number,
                start_point=record.start_point,
                finish_point=record.finish_point,
                via=record.via,
                subsidised=record.subsidised,
                subsidy_detail=record.subsidy_detail,
                is_short_notice=record.is_short_notice,
                received_date=record.received_date,
                granted_date=record.granted_date,
                effective_date=record.effective_date,
                end_date=record.end_date,
                bus_service_type_id=record.bus_service_type_id,
                bus_service_type_description=record.bus_service_type_description,
                registration_number=record.registration_number,
                traffic_area_id=record.traffic_area_id,
                application_type=record.application_type,
                publication_text=record.publication_text,
                other_details=record.other_details,
                otc_operator_id=operator_record_id,
                otc_licence_id=licence_record_id,
                group_id=PDBRDGroup.id,
                pdbrd_stage_id=PDBRDStage_id
            )
            session.add(pdbrd_registration_record)
            session.commit()
            log.debug(f"New PDBRD registration record: {pdbrd_registration_record.id}")

    @classmethod
    def get_records(
        cls,
        authenticated_entity: AuthenticatedEntity= None,
        exclude_variations: bool = False,
        registration_number: str = None,
        operator_name: str = None,
        route_number: str = None,
        license_number: str = None,
        limit: int | None = None,
        page: int | None = None,
        strict_mode: bool = False,
    ) -> List[dict]:
        """Get records from the database based on the search query

        Args:
            exclude_variations (bool, optional): Defaults to False.
            registration_number (str, optional): Defaults to None.
            operator_name (str, optional): Defaults to None.
            route_number (str, optional): Defaults to None.
            license_number (str, optional): Defaults to None.
            limit (int | None, optional): Defaults to None.
            page (int | None, optional): Defaults to None.
            strict_mode (bool, optional): Defaults to False.

        Raises:
            LimitIsNotSet: If the limit is not set when the page is provided
            LimitExceeded: If the page number exceeds the total number of records

        Returns:
            [dict]: List of records each as a dictionary
        """
        models, session = initiate_db_variables()
        PDBRDRegistration = models.PDBRDRegistration
        OTCOperator = models.OTCOperator
        OTCLicence = models.OTCLicence
        if authenticated_entity.type == "local_auth":
            PDBRDGroup = DBGroup(models, session).get_group(authenticated_entity.name, raise_exception=True)
        else:
            PDBRDGroup = None
        records = (
            session.query(
                PDBRDRegistration.variation_number.label("variationNumber"),
                PDBRDRegistration.registration_number.label("registrationNumber"),
                OTCOperator.operator_name.label("operatorName"),
                OTCLicence.licence_number.label("licenceNumber"),
                OTCLicence.licence_status.label("licenceStatus"),
                PDBRDRegistration.route_number.label("routeNumber"),
                PDBRDRegistration.start_point.label("startPoint"),
                PDBRDRegistration.finish_point.label("finishPoint"),
                PDBRDRegistration.via.label("via"),
                PDBRDRegistration.subsidised.label("subsidised"),
                PDBRDRegistration.subsidy_detail.label("subsidyDetail"),
                PDBRDRegistration.is_short_notice.label("isShortNotice"),
                PDBRDRegistration.received_date.label("receivedDate"),
                PDBRDRegistration.granted_date.label("grantedDate"),
                PDBRDRegistration.effective_date.label("effectiveDate"),
                PDBRDRegistration.end_date.label("endDate"),
                PDBRDRegistration.bus_service_type_id.label("busServiceTypeId"),
                PDBRDRegistration.bus_service_type_description.label(
                    "busServiceTypeDescription"
                ),
                PDBRDRegistration.traffic_area_id.label("trafficAreaId"),
                PDBRDRegistration.application_type.label("applicationType"),
                PDBRDRegistration.publication_text.label("publicationText"),
            )
            .join(OTCOperator, PDBRDRegistration.otc_operator_id == OTCOperator.id)
            .join(OTCLicence, PDBRDRegistration.otc_licence_id == OTCLicence.id)
        )
        # If EGroup is not None, filter the records by the group
        # Otherwise, get all the records
        if PDBRDGroup:
            records = records.filter(PDBRDRegistration.group_id == PDBRDGroup.id)

        if exclude_variations:
            latest_ids = (
                select(func.max(PDBRDRegistration.id))
                .group_by(
                    PDBRDRegistration.registration_number,
                    PDBRDRegistration.otc_operator_id,
                    PDBRDRegistration.group_id,
                )
            )
            if PDBRDGroup:
                latest_ids = latest_ids.filter(PDBRDRegistration.group_id == PDBRDGroup.id).subquery()
            else:
                latest_ids = latest_ids.subquery()
            records = records.filter(
                PDBRDRegistration.id.in_(select(latest_ids))
            )

        if license_number:
            records = add_filter_to_query(
                records, OTCLicence.licence_number, license_number, strict_mode
            )

        if registration_number:
            records = add_filter_to_query(
                records,
                PDBRDRegistration.registration_number,
                registration_number,
                strict_mode,
            )

        if operator_name:
            records = add_filter_to_query(
                records, OTCOperator.operator_name, operator_name, strict_mode
            )

        if route_number:
            records = add_filter_to_query(
                records, PDBRDRegistration.route_number, route_number, strict_mode
            )

        if page:
            cls.record_count = records.count()
            if limit is None:
                raise LimitIsNotSet("Limit must be provided when page is provided")
            offset = (page - 1) * limit
            if offset < records.count():
                records = records.offset(offset)
            else:
                raise LimitExceeded("Page number exceeds the total number of records")

        if limit:
            records = records.limit(limit)

        return [rec._asdict() for rec in records.all()]

    @classmethod
    def construct_next_page_url(
        cls, search_query: SearchQuery, host: str, path: str
    ) -> str:
        """Construct the next page url
        Args:
            search_query (SearchQuery): Search query object from the request
            host (str): Host
            path (str): Path

        Returns:
           NextPage (str) : URL for the next page
        """
        if search_query.page is None:
            return
        if search_query.limit is None:
            return
        if cls.record_count is None:
            return
        # Calculate the next page
        search_query.page += 1
        if search_query.page * search_query.limit > cls.record_count:
            return
        search_params = search_query.model_dump(exclude_none=True, by_alias=True)
        params_str = "&".join([f"{k}={v}" for k, v in search_params.items()])
        return f"{host}{path}?{params_str}"

    @classmethod
    def get_all_records(cls, authenticated_entity: AuthenticatedEntity,latest_only=False):
        models, session = initiate_db_variables()
        PDBRDRegistration = models.PDBRDRegistration
        OTCOperator = models.OTCOperator
        OTCLicence = models.OTCLicence
        BODSDataCatalogue = models.BODSDataCatalogue
        if authenticated_entity.type == "local_auth":
            PDBRDGroup = DBGroup(models, session).get_group(authenticated_entity.name, raise_exception=True)
        else:
            PDBRDGroup = None
        if latest_only:
            subquery_q1 = (
                session.query(
                    PDBRDRegistration.registration_number,
                    func.max(PDBRDRegistration.variation_number).label("max_variation_number")
                ).filter(PDBRDRegistration.pdbrd_stage_id.is_(None))
                .group_by(PDBRDRegistration.registration_number)
                .subquery()
            )

            subquery_q2 = (
                session.query(PDBRDRegistration.id)
                .join(subquery_q1, and_(
                    PDBRDRegistration.registration_number == subquery_q1.c.registration_number,
                    PDBRDRegistration.variation_number == subquery_q1.c.max_variation_number
                ))
            ).subquery()



        records = (
            session.query(
                PDBRDRegistration.registration_number.label("registrationNumber"),
                PDBRDRegistration.route_number.label("routeNumber"),
                PDBRDRegistration.route_description.label("routeDescription"),
                PDBRDRegistration.variation_number.label("variationNumber"),
                PDBRDRegistration.start_point.label("startPoint"),
                PDBRDRegistration.finish_point.label("finishPoint"),
                PDBRDRegistration.via.label("via"),
                PDBRDRegistration.subsidised.label("subsidised"),
                PDBRDRegistration.subsidy_detail.label("subsidyDetail"),
                PDBRDRegistration.is_short_notice.label("isShortNotice"),
                PDBRDRegistration.received_date.label("receivedDate"),
                PDBRDRegistration.granted_date.label("grantedDate"),
                PDBRDRegistration.effective_date.label("effectiveDate"),
                PDBRDRegistration.end_date.label("endDate"),
                PDBRDRegistration.bus_service_type_id.label("busServiceTypeId"),
                PDBRDRegistration.bus_service_type_description.label(
                    "busServiceTypeDescription"
                ),
                PDBRDRegistration.traffic_area_id.label("trafficAreaId"),
                PDBRDRegistration.application_type.label("applicationType"),
                PDBRDRegistration.publication_text.label("publicationText"),
                OTCOperator.operator_name.label("operatorName"),
                OTCLicence.licence_number.label("licenceNumber"),
                OTCLicence.licence_status.label("licenceStatus"),
                BODSDataCatalogue.requires_attention,
                BODSDataCatalogue.timeliness_status,
            )
            .outerjoin(BODSDataCatalogue, BODSDataCatalogue.xml_service_code == PDBRDRegistration.registration_number)
            .filter(PDBRDRegistration.otc_operator_id == OTCOperator.id)
            .filter(PDBRDRegistration.pdbrd_stage_id.is_(None))
            .filter(PDBRDRegistration.otc_licence_id == OTCLicence.id)
            # .filter(
            #     PDBRDRegistration.registration_number == BODSDataCatalogue.xml_service_code
            # )
        )
        if latest_only:
            records = records.filter(PDBRDRegistration.id.in_(subquery_q2))

        if PDBRDGroup:
            records = records.filter(PDBRDRegistration.group_id == PDBRDGroup.id)
        return [rec._asdict() for rec in records.all()]

    @classmethod
    def get_record_required_attention_percentage(cls, authenticated_entity: AuthenticatedEntity = None):
        models, session = initiate_db_variables()
        PDBRDRegistration = models.PDBRDRegistration
        OTCOperator = models.OTCOperator
        OTCLicence = models.OTCLicence
        BODSDataCatalogue = models.BODSDataCatalogue
        if authenticated_entity.type == "local_auth":
            PDBRDGroup = DBGroup(models, session).get_group(authenticated_entity.name, raise_exception=True)
        else:
            PDBRDGroup = None

        subquery_q1 = (
            session.query(
                PDBRDRegistration.registration_number,
                func.max(PDBRDRegistration.variation_number).label("max_variation_number")
            )
            .filter(PDBRDRegistration.pdbrd_stage_id.is_(None))
            .group_by(PDBRDRegistration.registration_number)
            .subquery()
        )
        subquery_q2 = (
            session.query(PDBRDRegistration.id)
            .join(subquery_q1, and_(
                PDBRDRegistration.registration_number == subquery_q1.c.registration_number,
                PDBRDRegistration.variation_number == subquery_q1.c.max_variation_number
            ))
        ).subquery()


        subquery_q3 = (
            session.query(
                func.count(PDBRDRegistration.registration_number).label("count"),
                OTCLicence.licence_number,
                BODSDataCatalogue.requires_attention,
                OTCOperator.operator_name,
                OTCLicence.licence_status,
            )
            .join(OTCLicence, OTCLicence.id == PDBRDRegistration.otc_licence_id)
            .outerjoin(
                BODSDataCatalogue,
                PDBRDRegistration.registration_number
                == BODSDataCatalogue.xml_service_code,
            )
            .join(OTCOperator, OTCOperator.id == PDBRDRegistration.otc_operator_id)
            .filter(PDBRDRegistration.group_id == PDBRDGroup.id)
            .filter(PDBRDRegistration.id.in_(subquery_q2))
            .group_by(
                OTCLicence.licence_number,
                OTCOperator.operator_name,
                BODSDataCatalogue.requires_attention,
                OTCLicence.licence_status,
            )          
        )
        if PDBRDGroup:
            subquery_q3 = subquery_q3.filter(PDBRDRegistration.group_id == PDBRDGroup.id).subquery()
        else:
            subquery_q3 = subquery_q3.subquery()

        query = (
            session.query(
            subquery_q3.c.licence_number,
            subquery_q3.c.operator_name,
            subquery_q3.c.licence_status,
            func.round(
                (
                100.0
                * func.sum(
                    case(
                    (
                        (
                        or_(subquery_q3.c.requires_attention.is_(True), subquery_q3.c.requires_attention.is_(None)),
                        subquery_q3.c.count,
                        )
                    ),
                    else_=0,
                    )
                )
                / func.sum(subquery_q3.c.count)
                ),
                2,
            ).label("requires_attention"),
            func.sum(subquery_q3.c.count).label("total_services"),
            func.sum(case(
                (
                   (
                       subquery_q3.c.requires_attention.is_(None),
                       subquery_q3.c.count,
                   )
                ),
                else_=0
            )).label("Registrations_not_in_BODS")
            )
            .group_by(
            subquery_q3.c.licence_number,
            subquery_q3.c.operator_name,
            subquery_q3.c.licence_status,
            )
            .order_by(desc("total_services"))
        )
        return [rec._asdict() for rec in query.all()]

    @classmethod
    def get_report_then_delete_it_from_db(cls, authenticated_entity: AuthenticatedEntity, report_id: str):
        models, session = initiate_db_variables()
        PDBRDReport = models.PDBRDReport
        PDBRDGroup = models.PDBRDGroup
        if authenticated_entity.type == "local_auth":
            PDBRDGroup = DBGroup(models, session).get_group(authenticated_entity.name, raise_exception=False)
        if not PDBRDGroup:
            return None
        report = (
            session.query(PDBRDReport)
            .filter(PDBRDReport.report_id == report_id)
            .filter(PDBRDReport.group_id == PDBRDGroup.id)
            .one_or_none()
        )
        if report:
            # Delete report from db:
            session.delete(report)
            session.commit()
            return report.report
        return None

    @classmethod
    def get_staged_records(cls, authenticated_entity: AuthenticatedEntity, stage_id: str=None):
        models, session = initiate_db_variables()
        PDBRDStage = models.PDBRDStage
        PDBRDGroup = models.PDBRDGroup
        PDBRDLicence = models.OTCLicence
        PDBRDOperator = models.OTCOperator
        PDBRDRegistration = models.PDBRDRegistration
        if authenticated_entity.type == "local_auth":
            PDBRDGroup = DBGroup(models, session).get_group(authenticated_entity.name, raise_exception=True)
        if not PDBRDGroup:
            return None
        staged_process = (
            session.query(PDBRDStage.id).filter(PDBRDStage.stage_id == stage_id).subquery()
        )

        staged_records = (
            session.query(PDBRDRegistration.registration_number, PDBRDLicence.licence_number, PDBRDOperator.operator_name)
            .filter(PDBRDRegistration.pdbrd_stage_id == select(staged_process.c.id))
            .filter(PDBRDRegistration.otc_licence_id == PDBRDLicence.id)
            .filter(PDBRDRegistration.otc_operator_id == PDBRDOperator.id)
            
        )

        return [rec._asdict() for rec in staged_records.all()]

    @classmethod
    def commit_staged_records(cls, authenticated_entity: AuthenticatedEntity, stage_id: str, commit: bool = True):
        models, session = initiate_db_variables()
        PDBRDStage = models.PDBRDStage
        PDBRDGroup = models.PDBRDGroup
        PDBRDRegistration = models.PDBRDRegistration
        if authenticated_entity.type == "local_auth":
            PDBRDGroup = DBGroup(models, session).get_group(authenticated_entity.name, raise_exception=True)
        if not PDBRDGroup:
            return None

        try:
            if not  commit:
                # Get the staged process id
                staged_process_id = (
                    session.query(PDBRDStage.id)
                    .filter(PDBRDStage.stage_id == stage_id)
                    .filter(PDBRDStage.stage_user == PDBRDGroup.id)
                )
                staged_process_subquery = staged_process_id.subquery()
                staged_records = (
                    session.query(PDBRDRegistration)
                    .filter(PDBRDRegistration.pdbrd_stage_id == select(staged_process_subquery).scalar_subquery())
                )
                staged_records.delete(synchronize_session=False)

            # Get the staged process
            staged_process = (
                    session.query(PDBRDStage)
                    .filter(PDBRDStage.stage_id == stage_id)
                    .filter(PDBRDStage.stage_user == PDBRDGroup.id)
                )
            # Delete the staged process
            deleted_count = staged_process.delete(synchronize_session=False)
            session.commit()
            session.close()
            if deleted_count > 0:
                return True
            return False
        except Exception as e:
            session.rollback()
            session.close()


    @classmethod
    def commit_discard_changes(cls, session: Session, commit: bool = False):
        if commit:
            session.commit()
        else:
            session.rollback()
        session.close()

    @classmethod
    def get_staged_process(cls, authenticated_entity: AuthenticatedEntity):
        models, session = initiate_db_variables()
        PDBRDStage = models.PDBRDStage
        PDBRDGroup = models.PDBRDGroup
        if authenticated_entity.type == "local_auth":
            PDBRDGroup = DBGroup(models, session).get_group(authenticated_entity.name, raise_exception=False)
        if not PDBRDGroup:
            return None
        staged_process = (
            session.query(PDBRDStage.stage_id, PDBRDStage.created_at)
            .filter(PDBRDStage.stage_user == PDBRDGroup.id)
        )
        return [rec._asdict() for rec in staged_process.all()]


def send_to_db(records: List[Registration], group_name = None, report_id = None):
    # validated_records: List[Registration] = MockData.mock_user_csv_record()
    models = AutoMappingModels()
    engine = models.engine
    tables = models.get_tables()
    OTCOperator = tables["OTCOperator"]
    OTCLicence = tables["OTCLicence"]
    PDBRDRegistration = tables["PDBRDRegistration"]
    PDBRDStage = tables["PDBRDStage"]
    # Check if the licence number exists in the OTC database
    # validated_records = validate_licence_number_existence(validated_records)
    db_invalid_insertion = []
    already_exists_records = {}
    belongs_to_another_user = {}



    # Add or create the user
<<<<<<< HEAD
    PDBRDGroup = DBGroup(models, Session(engine)).get_or_create_user(group_name)
=======
    session = Session(engine)
    PDBRDGroup = DBGroup(models, session).get_or_create_user(group_name)
    console.log(PDBRDGroup)
    console.log(PDBRDGroup.id)
    session.close()
>>>>>>> b15ef973
    # Initiate a new stage for the records
    # stage = PDBRDStage(stage_user=PDBRDGroup.id,stage_id=report_id)
    # add record to the stage table
    session = Session(engine)
    PDBRDStage_record = PDBRDStage(stage_user=PDBRDGroup.id, stage_id=report_id)
    session.add(PDBRDStage_record)
    session.commit()
    PDBRDStage_id = PDBRDStage_record.id
    session.close()

    for idx, record_and_licence in records["valid_records"].items():
        try:
            # Create a new session
            session = Session(engine)
            # Prepare operator object and added to the database
            record, licence = record_and_licence
            OTCOperator_record = OTCOperator(
                operator_name=licence.operator_details.operator_name,
                otc_operator_id=licence.operator_details.otc_operator_id,
            )


            # Add or fetch the operator id from the database
            operator_record_id = DBManager.fetch_operator_record(
                licence.operator_details.operator_name,
                session,
                OTCOperator,
                OTCOperator_record,
            )

            # Prepare licence object and added to the database
            OTCLicence_record = OTCLicence(
                licence_number=licence.licence_details.licence_number,
                licence_status=licence.licence_details.licence_status,
                otc_licence_id=licence.licence_details.otc_licence_id,
            )

            # Add or fetch the licence id from the database
            licence_record_id = DBManager.fetch_licence_record(
                licence.licence_details.licence_number,
                session,
                OTCLicence,
                OTCLicence_record,
            )





            # Add the record to the PDBRDRegistration table
            DBManager.upsert_record_to_pdbrd_registration_table(
                record,
                operator_record_id,
                licence_record_id,
                session,
                PDBRDRegistration,
                PDBRDGroup,
                PDBRDStage_id
            )
        except RecordIsAlreadyExist:
            already_exists_records.update(
                {idx: [{"Duplicated Record": "Record already exists in the database"}]}
            )
            db_invalid_insertion.append(idx)
        except RecordBelongsToAnotherUser:
            belongs_to_another_user.update(
                {
                    idx: [
                        {"RecordBelongsToAnotherUser": "Record belongs to another user"}
                    ]
                }
            )
            db_invalid_insertion.append(idx)
            session.commit()
        except Exception:
            console.print_exception(show_locals=False)
            session.rollback()
        finally:
            session.close()
    # Remove records from the valid_records dictionary that were not added to the database
    for idx in db_invalid_insertion:
        del records["valid_records"][f"{idx}"]
    if len(already_exists_records) > 0:
        records["invalid_records"].append(
            {"records": already_exists_records, "description": "Record already exists"}
        )
    if len(belongs_to_another_user) > 0:
        records["invalid_records"].append(
            {"records": belongs_to_another_user, "description": "Record belongs to another user"}
        )
    # if len(records["valid_records"]) == 0:
    #     ## Delete the staged process
    #     session = Session(engine)
    #     staged_process = (
    #         session.query(PDBRDStage)
    #         .filter(PDBRDStage.stage_id == PDBRDStage_id)
    #         .filter(PDBRDStage.stage_user == PDBRDGroup.id)
    #     )
    #     staged_process.delete()
    #     session.commit()
    #     session.close()


def send_report_to_db(report: dict, group_name: str, report_id: str):
    models, session = initiate_db_variables()

    PDBRDGroup = DBGroup(models, session).get_or_create_user(group_name)
    PDBRDReport = models.PDBRDReport
    report_record = PDBRDReport(
        report_id=report_id, group_id=PDBRDGroup.id, report=report
    )
    session.add(report_record)
    session.commit()
    session.close()<|MERGE_RESOLUTION|>--- conflicted
+++ resolved
@@ -783,15 +783,11 @@
 
 
     # Add or create the user
-<<<<<<< HEAD
-    PDBRDGroup = DBGroup(models, Session(engine)).get_or_create_user(group_name)
-=======
     session = Session(engine)
     PDBRDGroup = DBGroup(models, session).get_or_create_user(group_name)
     console.log(PDBRDGroup)
     console.log(PDBRDGroup.id)
     session.close()
->>>>>>> b15ef973
     # Initiate a new stage for the records
     # stage = PDBRDStage(stage_user=PDBRDGroup.id,stage_id=report_id)
     # add record to the stage table
