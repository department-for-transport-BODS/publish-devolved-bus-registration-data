--- conflicted
+++ resolved
@@ -12,19 +12,11 @@
 httpx = "^0.26.0"
 python-multipart = "^0.0.6"
 python-dotenv = "^1.0.1"
-<<<<<<< HEAD
-sqlalchemy = "^2.0.27"
-rich = "^13.7.0"
-uuid = "^1.30"
-faker = "^23.2.1"
-requests = "^2.31.0"
-=======
 rich = "^13.7.0"
 faker = "^23.2.1"
 requests = "^2.31.0"
 psycopg2-binary = "^2.9.9"
 sqlalchemy = "^2.0.27"
->>>>>>> db1103a8
 
 [tool.poetry.group.dev.dependencies]
 black = "^24.1.0"
@@ -37,11 +29,7 @@
 
 [tool.pytest.ini_options]
 pythonpath = [
-<<<<<<< HEAD
-  "./src",
-=======
   "./src/csv_handler",
->>>>>>> db1103a8
 ]
 addopts = "-v -rsxX"
 
