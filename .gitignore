### macOS ###
*.DS_Store

### VisualStudioCode ###
.vscode/*

### Python ###
# Byte-compiled / optimized / DLL files
__pycache__/
*.py[cod]
*$py.class

# Unit test / coverage reports
htmlcov/
.coverage
<<<<<<< HEAD
.DS_Store
.aws-sam
tests/.pytest_cache
=======
.coverage.*
.cache
.pytest_cache/
coverage.xml

# pyenv
.python-version

# SAM default build folder
.aws-sam/

# dotenv environment variables file
>>>>>>> c48ca799
.env<|MERGE_RESOLUTION|>--- conflicted
+++ resolved
@@ -13,11 +13,6 @@
 # Unit test / coverage reports
 htmlcov/
 .coverage
-<<<<<<< HEAD
-.DS_Store
-.aws-sam
-tests/.pytest_cache
-=======
 .coverage.*
 .cache
 .pytest_cache/
@@ -30,5 +25,4 @@
 .aws-sam/
 
 # dotenv environment variables file
->>>>>>> c48ca799
 .env