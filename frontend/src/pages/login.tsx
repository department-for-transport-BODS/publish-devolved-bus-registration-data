--- conflicted
+++ resolved
@@ -13,10 +13,7 @@
   ConfirmSignInInput,
   resetPassword,
   confirmResetPassword,
-<<<<<<< HEAD
   fetchAuthSession,
-=======
->>>>>>> 0496ed95
 } from "aws-amplify/auth";
 import { IsLoggedInContext } from "../utils/login/LoginProvider";
 import ConfirmNewPasswordForm from "../components/ConfirmNewPasswordForm";
@@ -39,15 +36,10 @@
     boolean | null
   >(null);
   async function handleSignIn({ username, password }: SignInInput) {
-<<<<<<< HEAD
-=======
-    // BEGIN: ed8c6549bwf9
->>>>>>> 0496ed95
     try {
       const { isSignedIn, nextStep } = await signIn({ username, password });
       setIsLoggedIn ? setIsLoggedIn(isSignedIn) : null;
       if (isSignedIn) {
-<<<<<<< HEAD
         fetchAuthSession().then((data) => { 
           console.log("data from fetchAuthSession: ", data);
           const jwt = data.tokens?.accessToken.toString();
@@ -56,8 +48,6 @@
         .catch((error) => {
           console.error("error from fetchAuthSession: ", error);
         });
-=======
->>>>>>> 0496ed95
         if (nextPage) {
           navigate(`/${nextPage}`);
         } else {
@@ -227,5 +217,7 @@
     </>
   );
 };
+  );
+};
 
 export default LoginPage;